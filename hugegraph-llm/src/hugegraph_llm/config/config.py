--- conflicted
+++ resolved
@@ -64,12 +64,8 @@
     qianfan_embed_url: Optional[str] = qianfan_url_prefix + "/embeddings/"
     # refer https://cloud.baidu.com/doc/WENXINWORKSHOP/s/alj562vvu to get more details
     qianfan_embedding_model: Optional[str] = "embedding-v1"
-<<<<<<< HEAD
     # TODO: To be confirmed, whether to configure
-    # 4. ZhiPu(GLM) settings
-=======
     # 5. ZhiPu(GLM) settings
->>>>>>> 29f87101
     zhipu_api_key: Optional[str] = None
     zhipu_language_model: Optional[str] = "glm-4"
     zhipu_embedding_model: Optional[str] = "embedding-2"
