--- conflicted
+++ resolved
@@ -132,13 +132,9 @@
     parser.add_argument("--port", type=int, default=8001, help="port")
     args = parser.parse_args()
     app = FastAPI()
-<<<<<<< HEAD
-=======
-    api_auth = APIRouter(dependencies=[Depends(authenticate)])
     
     settings.check_env()
     prompt.update_yaml_file()
->>>>>>> 41412a63
 
     auth_enabled = os.getenv("ENABLE_LOGIN", "False").lower() == "true"
     log.info("(Status) Authentication is %s now.", "enabled" if auth_enabled else "disabled")
@@ -149,12 +145,11 @@
         api_auth = APIRouter(dependencies=[Depends(authenticate)])
     
     hugegraph_llm = init_rag_ui()
+    
     rag_http_api(api_auth, rag_answer, apply_graph_config, apply_llm_config, apply_embedding_config,
                  apply_reranker_config)
-<<<<<<< HEAD
-=======
+    
     admin_http_api(api_auth, log_stream)
->>>>>>> 41412a63
     
     app.include_router(api_auth)
     
